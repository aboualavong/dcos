{
  "docker": "node:4.4.4",
  "sources": {
    "dcos-ui": {
      "kind": "git",
      "git": "https://github.com/dcos/dcos-ui.git",
<<<<<<< HEAD
      "ref": "a40e81f15e35c55aac8b7b5ac1f15c18bbf3afbb",
=======
      "ref": "ac7af65c5d2356b7a2be266744e62b2951208c97",
>>>>>>> 9833f1a8
      "ref_origin": "release/1.9"
    },
    "dcos-ui-plugins-private": {
        "kind": "git",
        "git": "git@github.com:mesosphere/dcos-ui-plugins-private.git",
        "ref": "19c71f0fe979b34b12570bfc193882bb1aa630fc",
        "ref_origin": "release/1.9"
    }
  }
}<|MERGE_RESOLUTION|>--- conflicted
+++ resolved
@@ -4,11 +4,7 @@
     "dcos-ui": {
       "kind": "git",
       "git": "https://github.com/dcos/dcos-ui.git",
-<<<<<<< HEAD
-      "ref": "a40e81f15e35c55aac8b7b5ac1f15c18bbf3afbb",
-=======
       "ref": "ac7af65c5d2356b7a2be266744e62b2951208c97",
->>>>>>> 9833f1a8
       "ref_origin": "release/1.9"
     },
     "dcos-ui-plugins-private": {
