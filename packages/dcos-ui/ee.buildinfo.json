{
  "docker": "node:4.4.4",
  "sources": {
    "dcos-ui": {
      "kind": "git",
      "git": "https://github.com/dcos/dcos-ui.git",
<<<<<<< HEAD
      "ref": "fbfe1ba57425486dffac3a9c6d1d3694e6090312",
      "ref_origin": "master"
=======
      "ref": "872df4f7aaa3a59e94a4e9d7f5527b4bad4e3820",
      "ref_origin": "release/1.9"
>>>>>>> 70dcd505
    },
    "dcos-ui-plugins-private": {
        "kind": "git",
        "git": "git@github.com:mesosphere/dcos-ui-plugins-private.git",
<<<<<<< HEAD
        "ref": "2020704405ff31ade9b68f5ac4f283587f109ee6",
        "ref_origin": "master"
=======
        "ref": "7d0902b7afd6e9a15a81d158d77dbac90e998cfe",
        "ref_origin": "release/1.9"
>>>>>>> 70dcd505
    }
  }
}<|MERGE_RESOLUTION|>--- conflicted
+++ resolved
@@ -4,24 +4,14 @@
     "dcos-ui": {
       "kind": "git",
       "git": "https://github.com/dcos/dcos-ui.git",
-<<<<<<< HEAD
-      "ref": "fbfe1ba57425486dffac3a9c6d1d3694e6090312",
-      "ref_origin": "master"
-=======
       "ref": "872df4f7aaa3a59e94a4e9d7f5527b4bad4e3820",
       "ref_origin": "release/1.9"
->>>>>>> 70dcd505
     },
     "dcos-ui-plugins-private": {
         "kind": "git",
         "git": "git@github.com:mesosphere/dcos-ui-plugins-private.git",
-<<<<<<< HEAD
-        "ref": "2020704405ff31ade9b68f5ac4f283587f109ee6",
-        "ref_origin": "master"
-=======
         "ref": "7d0902b7afd6e9a15a81d158d77dbac90e998cfe",
         "ref_origin": "release/1.9"
->>>>>>> 70dcd505
     }
   }
 }