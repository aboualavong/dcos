--- conflicted
+++ resolved
@@ -1,10 +1,7 @@
 import collections
-<<<<<<< HEAD
-import gzip
-=======
 import contextlib
 import copy
->>>>>>> db4cf3de
+import gzip
 import json
 import logging
 import os
