import collections
import copy
import json
import logging
import time
import uuid
from itertools import chain

import pytest

<<<<<<< HEAD
from dcos_test_utils.recordio import Decoder, Encoder
=======

>>>>>>> 35da891f
from ee_helpers import bootstrap_config, sleep_app_definition


log = logging.getLogger(__name__)

pytestmark = [
    pytest.mark.security,
    pytest.mark.usefixtures('iam_verify_and_reset')
]

Endpoint = collections.namedtuple('Endpoint', 'path, is_authenticated')


def get_query_path(path, node_type):
    needs_query_paths = ['files/read', 'files/browse', 'files/download']
    if not any([p in path for p in needs_query_paths]):
        return None
    if node_type == 'master':
        return 'path=/master/log'
    elif node_type == 'agent':
        return 'path=/slave/log'
    else:
        raise AssertionError('Unknown node type: {}'.format(node_type))


def extract_endpoints(data):
    """ Loops through a dict created from a mesos help json and
    return a NamedTuple with path and a boolean for if the endpoint
    should have authentication. Note: v1 api's are skipped

    example of data:
    {
        "processes": [{
            "endpoints": [{
                "name": "/some_path",
                "text": "some description"},
                {...}],
            "id": "some_process"},
            {...}]
    }
    """
    needle = ('\n### AUTHENTICATION ###\n'
              'This endpoint requires authentication')
    for top_level in data['processes']:
        for endpoint in top_level['endpoints']:
            is_authenticated = needle in endpoint['text']
            path = top_level['id'] + endpoint['name']
            if 'api/v1' in path:
                # These are not expected to be locked down.
                continue
            yield Endpoint(path=path, is_authenticated=is_authenticated)


def get_authn_endpoint_responses(api_session):
    """
    1. loop through master endpoints first
    2. Handle special case that expects query parameters, and inject dummy
       that we know to exist, depending on master/slave state.
    3. If endpoint does not have authentication, ensure 401 not raised and pass
    4. Repeat for agent
    """
    def is_unauthenticated(endpoint, response):
        if not endpoint.is_authenticated:
            assert response.status_code != 401, 'unauthenticated url {} rejected ' \
                'request due to missing authentication'.format(response.request.url)
            return True
        return False

    for node_type in ['master', 'agent']:
        for e in extract_endpoints(api_session.get('/help', query='format=json', mesos_node=node_type).json()):
            query = get_query_path(e.path, node_type)
            r = api_session.get(e.path, query=query, mesos_node=node_type)
            if is_unauthenticated(e, r):
                continue
            log.info('Checking {} endpoint: {}'.format(node_type, r.request.url))
            yield r


class TestMesosAuthn:
    def test_superuser(self, superuser_api_session):
        for r in get_authn_endpoint_responses(superuser_api_session):
            assert r.status_code != 401, 'authenticated url {} does ' \
                'not accept authentication'.format(r.request.url)

    @pytest.mark.xfail(
        bootstrap_config['security'] in {'disabled', 'permissive'},
        reason='Mesos authN is disabled in security-disabled mode and unknown '
        'requests are elevated in permissive mode.', strict=True)
    def test_anonymous(self, noauth_api_session):
        for r in get_authn_endpoint_responses(noauth_api_session):
            if 'disabled' in r.text:
                assert r.status_code == 403, 'disabled url {} did not ' \
                    'return 403 as expected'.format(r.request.url)
            else:
                assert r.status_code == 401, 'authenticated url {} incorrectly ' \
                    'allows unauthenticated requests'.format(r.request.url)


def is_unfiltered(response, filtered_field):
    assert response.status_code == 200
    data = response.json()
    return filtered_field in data and data[filtered_field]


def reset_mesos_acls_cache():
    # At the moment there's no API to reset the cache, so we just wait for the
    # cache to be invalidated.
    time.sleep(6)


def grant_permissions(superuser, user_id, permissions):
    """
    Requests bouncer through superuser to grant the permissions set to the
    user 'user'. 'superuser' should be a DcosApiSession object instance while
    permissions is an array of dictionaries like in the example:
    [
      {
        'rid': 'dcos:mesos:master:role:foo',
        'actions: ['read', 'update']
      },
      {
        'rid': 'dcos:mesos:master:role:bar',
        'actions: ['full']
      }
    ]
    """
    for permission in permissions:
        if permission['rid'] not in superuser.initial_resource_ids:
            superuser.iam.create_acl(permission['rid'], 'ACL for rid "{}"'.format(permission['rid']))
        for action in permission['actions']:
            superuser.iam.grant_user_permission(user_id, action, permission['rid'])


@pytest.mark.xfail(
    bootstrap_config['security'] in {'disabled', 'permissive'},
    reason='Mesos authZ is currently enabled only in strict mode.',
    strict=False)
class TestMesosAuthz:
    @pytest.mark.parametrize(('path', 'targets', 'rid_template'), [
        ('/logging/toggle', ['master', 'agent'], 'dcos:mesos:{}:endpoint:path:{}'),
        ('/metrics/snapshot', ['master', 'agent'], 'dcos:mesos:{}:endpoint:path:{}'),
        ('/files/read', ['master', 'agent'], 'dcos:mesos:{}:log'),
        ('/containers', ['agent'], 'dcos:mesos:{}:endpoint:path:{}'),
        ('/monitor/statistics', ['agent'], 'dcos:mesos:{}:endpoint:path:{}')])
    def test_endpoint(self, superuser_api_session, peter_api_session, peter, path, targets,
                      rid_template):
        for node_type in targets:
            query = get_query_path(path, node_type)
            r = peter_api_session.get(path, query=query, mesos_node=node_type)
            assert r.status_code == 403
            r = superuser_api_session.get(path, query=query, mesos_node=node_type)
            assert r.status_code == 200

            rid = rid_template.format(node_type, path)
            if rid not in superuser_api_session.initial_resource_ids:
                superuser_api_session.iam.create_acl(rid, 'ACL for rid "{}"'.format(rid))
            superuser_api_session.iam.grant_user_permission(peter.uid, 'read', rid)
            reset_mesos_acls_cache()
            r = peter_api_session.get(path, query=query, mesos_node=node_type)
            assert r.status_code == 200, r.text

    def test_state_filtering(self, superuser_api_session, peter_api_session, peter):
        for node_type in ['agent', 'master']:
            assert is_unfiltered(superuser_api_session.get('/state', mesos_node=node_type), 'flags')
            assert not is_unfiltered(peter_api_session.get('/state', mesos_node=node_type), 'flags')

            rid = 'dcos:mesos:{}:flags'.format(node_type)

            if rid not in superuser_api_session.initial_resource_ids:
                superuser_api_session.iam.create_acl(rid, 'ACL for rid "{}"'.format(rid))
            superuser_api_session.iam.grant_user_permission(peter.uid, 'read', rid)

            reset_mesos_acls_cache()
            assert is_unfiltered(peter_api_session.get('/state', mesos_node=node_type), 'flags')

    def test_task_filtering(self, superuser_api_session, peter_api_session, peter):
        sleep_app_id = 'mesos-authz-{}'.format(str(uuid.uuid4()))
        sleep_app = sleep_app_definition(sleep_app_id)
        with superuser_api_session.marathon.deploy_and_cleanup(sleep_app, check_health=False):
            assert is_unfiltered(superuser_api_session.get('/tasks', mesos_node='master'), 'tasks')
            assert not is_unfiltered(peter_api_session.get('/tasks', mesos_node='master'), 'tasks')

            grant_permissions(
                superuser_api_session,
                peter.uid,
                [
                    {
                        'rid': 'dcos:mesos:master:task:app_id:/integration-test-sleep-app-{}'.format(sleep_app_id),
                        'actions': ['read']
                    },
                    {
                        'rid': 'dcos:mesos:master:framework:role:slave_public',
                        'actions': ['read']
                    }
                ])
            reset_mesos_acls_cache()
            r = peter_api_session.get('/tasks', mesos_node='master')
            assert is_unfiltered(r, 'tasks')

    def test_mesos_weights_endpoint_authz(self, superuser_api_session, peter_api_session, peter):
        """Test that Mesos weights-related endpoints perform authorization correctly"""

        def find_weight(weight_name, json):
            return next((data['weight'] for data in json if data['role'] == weight_name), None)

        set_weight = '[{"role": "test-weights-role", "weight": #WEIGHT#}]'
        try:
            r = peter_api_session.put(
                '/weights', mesos_node='master', data=set_weight.replace('#WEIGHT#', '2.5'))
            assert r.status_code == 403
            r = peter_api_session.get('/weights', mesos_node='master')
            assert r.status_code == 200
            assert len(r.json()) == 0

            r = superuser_api_session.put(
                '/weights', mesos_node='master', data=set_weight.replace('#WEIGHT#', '2.5'))
            assert r.status_code == 200
            r = superuser_api_session.get('/weights', mesos_node='master')
            assert r.status_code == 200
            assert find_weight('test-weights-role', r.json()) == 2.5

            r = superuser_api_session.put(
                '/weights', mesos_node='master', data=set_weight.replace('#WEIGHT#', '3.0'))
            assert r.status_code == 200
            r = superuser_api_session.get('/weights', mesos_node='master')
            assert r.status_code == 200
            assert find_weight('test-weights-role', r.json()) == 3.0

            rid = 'dcos:mesos:master:weight:role:test-weights-role'
            if rid not in superuser_api_session.initial_resource_ids:
                superuser_api_session.iam.create_acl(rid, 'ACL for rid "{}"'.format(rid))
            superuser_api_session.iam.grant_user_permission(peter.uid, 'read', rid)
            superuser_api_session.iam.grant_user_permission(peter.uid, 'update', rid)
            reset_mesos_acls_cache()
            r = peter_api_session.put('/weights', mesos_node='master', data=set_weight.replace('#WEIGHT#', '2.5'))
            assert r.status_code == 200
            r = peter_api_session.get('/weights', mesos_node='master')
            assert r.status_code == 200

            assert find_weight('test-weights-role', r.json()) == 2.5
        finally:
            # Mesos does not provide a way to remove weights,
            # so we set it to the default value of 1.0 here.
            superuser_api_session.put(
                '/weights', mesos_node='master', data=set_weight.replace('#WEIGHT#', '1.0'))

    def test_mesos_reservation_volume_endpoints_authz(self, superuser_api_session, peter_api_session, superuser, peter):
        """Test that Mesos reservation and volume endpoints perform authorization
        correctly. A dynamic reservation is made for disk, a persistent volume is
        created with the reservation, and then both are destroyed"""
        def add_principal(string, principal):
            return copy.copy(string).replace('#PRINCIPAL#', principal)

        # Get a valid agent ID.
        r = superuser_api_session.get('/mesos/master/state')
        assert r.status_code == 200
        for agent in r.json()['slaves']:
            if 'slave_public' in agent['reserved_resources']:
                continue
            agent_id = agent['id']
            break
        assert agent_id, 'No private agents found!'

        # The `#PRINCIPAL#` will be substituted with the appropriate username.
        reservation_data = 'slaveId=' + agent_id + '&resources=' + '''
            [
                {
                    "name": "disk",
                    "type": "SCALAR",
                    "scalar": {"value": 4},
                    "role": "test-reservation-role",
                    "reservation": {"principal": "#PRINCIPAL#"}
                }
            ]'''
        volume_data = 'slaveId=' + agent_id + '&volumes=' + '''
            [
                {
                    "name": "disk",
                    "type": "SCALAR",
                    "scalar": {"value": 4},
                    "role": "test-reservation-role",
                    "reservation": {"principal": "#PRINCIPAL#"},
                    "disk": {
                        "persistence": {
                            "id": "test-volume-04",
                            "principal": "#PRINCIPAL#"
                        },
                        "volume": {
                            "mode": "RW",
                            "container_path": "volume-path"
                        }
                    }
                }
            ]'''

        assert peter_api_session.post('/reserve',
                                      data=add_principal(reservation_data, peter.uid),
                                      mesos_node='master').status_code == 403
        assert superuser_api_session.post('/reserve',
                                          data=add_principal(reservation_data, superuser.uid),
                                          mesos_node='master').status_code == 202
        assert peter_api_session.post('/create-volumes',
                                      data=add_principal(volume_data, peter.uid),
                                      mesos_node='master').status_code == 403
        assert superuser_api_session.post('/create-volumes',
                                          data=add_principal(volume_data, superuser.uid),
                                          mesos_node='master').status_code == 202
        assert peter_api_session.post('/destroy-volumes',
                                      data=add_principal(volume_data, superuser.uid),
                                      mesos_node='master').status_code == 403
        assert superuser_api_session.post('/destroy-volumes',
                                          data=add_principal(volume_data, superuser.uid),
                                          mesos_node='master').status_code == 202
        assert peter_api_session.post('/unreserve',
                                      data=add_principal(reservation_data, superuser.uid),
                                      mesos_node='master').status_code == 403
        assert superuser_api_session.post('/unreserve',
                                          data=add_principal(reservation_data, superuser.uid),
                                          mesos_node='master').status_code == 202

        grant_permissions(
            superuser_api_session,
            peter.uid,
            [
                {
                    'rid': 'dcos:mesos:master:reservation:role:test-reservation-role',
                    'actions': ['create']
                },
                {
                    'rid': 'dcos:mesos:master:reservation:principal:{}'.format(peter.uid),
                    'actions': ['delete']
                },
                {
                    'rid': 'dcos:mesos:master:volume:role:test-reservation-role',
                    'actions': ['create']
                },
                {
                    'rid': 'dcos:mesos:master:volume:principal:{}'.format(peter.uid),
                    'actions': ['delete']
                }
            ])
        reset_mesos_acls_cache()
        assert peter_api_session.post('/reserve',
                                      data=add_principal(reservation_data, peter.uid),
                                      mesos_node='master').status_code == 202
        assert peter_api_session.post('/create-volumes',
                                      data=add_principal(volume_data, peter.uid),
                                      mesos_node='master').status_code == 202
        assert peter_api_session.post('/destroy-volumes',
                                      data=add_principal(volume_data, peter.uid),
                                      mesos_node='master').status_code == 202
        assert peter_api_session.post('/unreserve',
                                      data=add_principal(reservation_data, peter.uid),
                                      mesos_node='master').status_code == 202

    @pytest.mark.parametrize('node_type', ['master', 'agent'])
    @pytest.mark.parametrize('path', [
        '/files/debug',
        '/files/read',
        '/files/download',
        '/files/browse'])
    def test_files_endpoints(self, superuser_api_session, peter_api_session, peter, path, node_type):
        """Test that Mesos files endpoints perform authorization correctly"""
        query = get_query_path(path, node_type)
        assert superuser_api_session.get(path, query=query, mesos_node=node_type).status_code == 200
        assert peter_api_session.get(path, query=query, mesos_node=node_type).status_code == 403

        for rid in [t.format(node_type) for t in ['dcos:mesos:{}:log', 'dcos:mesos:{}:endpoint:path:/files/debug']]:
            if rid not in superuser_api_session.initial_resource_ids:
                superuser_api_session.iam.create_acl(rid, 'ACL for rid "{}"'.format(rid))
            superuser_api_session.iam.grant_user_permission(peter.uid, 'read', rid)
        reset_mesos_acls_cache()
        assert peter_api_session.get(path, query=query, mesos_node=node_type).status_code == 200

    def test_mesos_quota_endpoint_authz(self, superuser_api_session, peter_api_session, peter):
        """Test that Mesos master's '/quota' endpoint performs authorization correctly"""
        def found_quota(response):
            assert response.status_code == 200

            data = response.json()
            if 'infos' not in data:
                return False
            quota_found = False
            for info in data['infos']:
                if (info['role'] == test_role and info['guarantee'][0]['name'] == 'cpus' and
                        info['guarantee'][0]['scalar']['value'] == 1):
                    quota_found = True
            return quota_found

        test_role = 'test-quota-role'
        data = '''
            {
                "role": "''' + test_role + '''",
                "guarantee": [
                    {
                        "name": "cpus",
                        "type": "SCALAR",
                        "scalar": {"value": 1}
                    }
                ]
            }'''

        assert peter_api_session.post('/quota', data=data, mesos_node='master').status_code == 403
        assert superuser_api_session.post('/quota', data=data, mesos_node='master').status_code == 200

        assert not found_quota(peter_api_session.get('/quota', mesos_node='master'))
        assert found_quota(superuser_api_session.get('/quota', mesos_node='master'))

        assert peter_api_session.delete('/quota/' + test_role, mesos_node='master').status_code == 403
        assert superuser_api_session.delete('/quota/' + test_role, mesos_node='master').status_code == 200

        rid = 'dcos:mesos:master:quota:role:{}'.format(test_role)
        if rid not in superuser_api_session.initial_resource_ids:
            superuser_api_session.iam.create_acl(rid, 'ACL for rid "{}"'.format(rid))
        superuser_api_session.iam.grant_user_permission(peter.uid, 'update', rid)
        superuser_api_session.iam.grant_user_permission(peter.uid, 'read', rid)
        reset_mesos_acls_cache()

        assert peter_api_session.post('/quota', data=data, mesos_node='master').status_code == 200
        assert found_quota(peter_api_session.get('/quota', mesos_node='master'))
        assert peter_api_session.delete('/quota/' + test_role, mesos_node='master').status_code == 200

    @pytest.mark.parametrize(('data', 'peter_expected', 'rid', 'action'), [
        ({'type': 'GET_HEALTH'}, 200, None, None),
        ({'type': 'GET_FLAGS'}, 403, 'dcos:mesos:agent:flags', 'read'),
        ({'type': 'GET_VERSION'}, 200, None, None),
        ({'type': 'GET_METRICS', 'get_metrics': {}}, 200, None, None),
        ({'type': 'GET_LOGGING_LEVEL'}, 200, None, None),
        ({'type': 'SET_LOGGING_LEVEL', 'set_logging_level': {'level': 0, 'duration': {'nanoseconds': 7}}}, 403,
         'dcos:mesos:agent:log_level', 'update'),
        ({'type': 'LIST_FILES', 'list_files': {'path': '/slave/log'}}, 403,
         'dcos:mesos:agent:log', 'read'),
        ({'type': 'READ_FILE', 'read_file': {'path': '/slave/log', 'offset': 0}}, 403,
         'dcos:mesos:agent:log', 'read')
    ])
    def test_mesos_v1_agent_operator_endpoint_authz(self, superuser_api_session, peter_api_session, peter,
                                                    data, peter_expected, rid, action):
        reset_mesos_acls_cache()
        assert superuser_api_session.post('/api/v1', json=data, mesos_node='agent').status_code == 200
        assert peter_api_session.post('/api/v1', json=data, mesos_node='agent').status_code == peter_expected
        if peter_expected != 200:
            if rid not in superuser_api_session.initial_resource_ids:
                superuser_api_session.iam.create_acl(rid, 'ACL for rid "{}"'.format(rid))
            superuser_api_session.iam.grant_user_permission(peter.uid, action, rid)
            reset_mesos_acls_cache()
            assert peter_api_session.post('/api/v1', json=data, mesos_node='agent').status_code == 200

    @pytest.mark.parametrize(('action', 'field'), [
        ('GET_STATE', 'get_tasks'),
        ('GET_CONTAINERS', 'get_containers'),
        ('GET_FRAMEWORKS', 'get_frameworks'),
        ('GET_EXECUTORS', 'get_executors'),
        ('GET_TASKS', 'get_tasks')
    ])
    def test_mesos_v1_agent_endpoint_authz_filtering(self, superuser_api_session, peter_api_session, peter, action,
                                                     field):

        def extract_executing_agent(state, app_id):
            tasks = chain.from_iterable(framework['tasks'] for framework in state['frameworks'])
            agent_id = next((t['slave_id'] for t in tasks if app_id in t['id']), None)
            if agent_id is None:
                return None
            return next((a['hostname'] for a in state['slaves'] if a['id'] == agent_id), None)

        def is_unfiltered(data):
            return field in data and data[field]

        def extract_data(response):
            return response.json() if action != 'GET_STATE' else response.json()['get_state']

        sleep_app_id = 'mesos-authz-{}'.format(str(uuid.uuid4()))
        sleep_app = sleep_app_definition(sleep_app_id)
        with superuser_api_session.marathon.deploy_and_cleanup(sleep_app, check_health=False):
            agent = extract_executing_agent(
                superuser_api_session.get('/state', mesos_node='master').json(),
                sleep_app_id)
            assert agent is not None

            response = superuser_api_session.api_request('POST',
                                                         '/api/v1',
                                                         host=agent,
                                                         port=5051,
                                                         json={'type': action},
                                                         headers={'Accept': 'application/json'})
            assert response.status_code == 200
            data = extract_data(response)
            assert is_unfiltered(data)

            reset_mesos_acls_cache()
            response = peter_api_session.api_request('POST',
                                                     '/api/v1',
                                                     host=agent,
                                                     port=5051,
                                                     json={'type': action},
                                                     headers={'Accept': 'application/json'})
            assert response.status_code == 200
            data = extract_data(response)
            assert not is_unfiltered(data)

            app_id = '/integration-test-sleep-app-{}'.format(sleep_app_id)
            grant_permissions(
                superuser_api_session,
                peter.uid,
                [
                    {
                        'rid': 'dcos:mesos:agent:task:app_id:{}'.format(app_id),
                        'actions': ['read']
                    },
                    {
                        'rid': 'dcos:mesos:agent:container:app_id:{}'.format(app_id),
                        'actions': ['read']
                    },
                    {
                        'rid': 'dcos:mesos:agent:executor:app_id:{}'.format(app_id),
                        'actions': ['read']
                    },
                    {
                        'rid': 'dcos:mesos:agent:framework:role:slave_public',
                        'actions': ['read']
                    },
                    {
                        'rid': 'dcos:mesos:agent:framework:role:*',
                        'actions': ['read']
                    }
                ])
            reset_mesos_acls_cache()

            response = peter_api_session.api_request('POST',
                                                     '/api/v1',
                                                     host=agent,
                                                     port=5051,
                                                     json={'type': action},
                                                     headers={'Accept': 'application/json'})
            assert response.status_code == 200
            data = extract_data(response)
            assert is_unfiltered(data)

    def test_mesos_v1_agent_operator_containers_api_authz(self, superuser_api_session, peter_api_session):

        def extract_container_agent(state, app_id):
            container_id = None
            agent_id = None
            for framework in state['frameworks']:
                for task in framework['tasks']:
                    if app_id in task['id']:
                        container_id = task['statuses'][0]['container_status']['container_id']['value']
                        agent_id = task['slave_id']
                        break
            if container_id is None or agent_id is None:
                return (None, None)

            agent_location = next((a['hostname'] for a in state['slaves'] if a['id'] == agent_id), None)
            if agent_location is None:
                return (None, None)
            return (container_id, agent_location)

        app_id = 'mesos-authz-{}'.format(str(uuid.uuid4()))
        sleep_app = sleep_app_definition(app_id)
        with superuser_api_session.marathon.deploy_and_cleanup(sleep_app, check_health=False):
            container_id, agent_address = extract_container_agent(
                superuser_api_session.get('/state', mesos_node='master').json(), app_id)
            assert container_id is not None
            assert agent_address is not None

            nested_container_id = {'value': 'pod-{}'.format(uuid.uuid4()), 'parent': {'value': container_id}}

            # Attempt to launch a nested container.
            launch_nested_container_kwargs = {
                'host': agent_address,
                'port': 5051,
                'json': {
                    'type': 'LAUNCH_NESTED_CONTAINER',
                    'launch_nested_container': {
                        'container_id': nested_container_id,
                        'command': {
                            'value': 'echo echo'
                        }
                    }
                }
            }
            response = peter_api_session.api_request('POST', '/api/v1', **launch_nested_container_kwargs)
            assert response.status_code == 403, response.text
            response = superuser_api_session.api_request('POST', '/api/v1', **launch_nested_container_kwargs)
            assert response.status_code == 200, response.text

            # Wait for the container to exit.
            wait_nested_container_kwargs = {
                'host': agent_address,
                'port': 5051,
                'json': {
                    'type': 'WAIT_NESTED_CONTAINER',
                    'wait_nested_container': {
                        'container_id': nested_container_id
                    }
                }
            }
            response = peter_api_session.api_request('POST', '/api/v1', **wait_nested_container_kwargs)
            assert response.status_code == 403, response.text
            response = superuser_api_session.api_request('POST', '/api/v1', **wait_nested_container_kwargs)
            assert response.status_code == 200, response.text

            # Launch a long-running nested container and kill it.
            nested_container_id = {'value': 'pod-{}'.format(uuid.uuid4()), 'parent': {'value': container_id}}
            launch_nested_container_kwargs['json']['launch_nested_container']['container_id'] = nested_container_id
            launch_nested_container_kwargs['json']['launch_nested_container']['command']['value'] = 'cat'
            response = superuser_api_session.api_request('POST', '/api/v1', **launch_nested_container_kwargs)
            assert response.status_code == 200, response.text

            kill_nested_container_kwargs = {
                'host': agent_address,
                'port': 5051,
                'json': {
                    'type': 'KILL_NESTED_CONTAINER',
                    'kill_nested_container': {
                        'container_id': nested_container_id
                    }
                }
            }
            response = peter_api_session.api_request('POST', '/api/v1', **kill_nested_container_kwargs)
            assert response.status_code == 403, response.text
            response = superuser_api_session.api_request('POST', '/api/v1', **kill_nested_container_kwargs)
            assert response.status_code == 200, response.text

            # Launch nested container session.
            nested_container_id = {'value': 'debug-{}'.format(uuid.uuid4()), 'parent': {'value': container_id}}
            launch_nested_container_session_kwargs = {
                'host': agent_address,
                'port': 5051,
                'json': {
                    'type': 'LAUNCH_NESTED_CONTAINER_SESSION',
                    'launch_nested_container_session': {
                        'container_id': nested_container_id,
                        'command': {
                            'value': 'cat'
                        }
                    }
                },
                'headers': {
                    'Content-Type': 'application/json',
                    'Accept': 'application/recordio',
                    'Message-Accept': 'application/json',
                    'Connection': 'keep-alive'
                },
                'stream': True
            }
            response = peter_api_session.api_request('POST', '/api/v1', **launch_nested_container_session_kwargs)
            assert response.status_code == 403, response.text
            session = superuser_api_session.api_request('POST', '/api/v1', **launch_nested_container_session_kwargs)
            assert session.status_code == 200, session.text

            encoder = Encoder(lambda s: bytes(json.dumps(s, ensure_ascii=False), "UTF-8"))
            attach_output_kwargs = {
                'host': agent_address,
                'port': 5051,
                'json': {
                    'type': 'ATTACH_CONTAINER_OUTPUT',
                    'attach_container_output': {
                        'container_id': nested_container_id
                    }
                },
                'headers': {
                    'Content-Type': 'application/json',
                    'Accept': 'application/recordio',
                    'Message-Accept': 'application/json',
                    'Connection': 'keep-alive'
                },
                'stream': True
            }
            response = peter_api_session.api_request('POST', '/api/v1', **attach_output_kwargs)
            assert response.status_code == 403, response.text
            attached_output = superuser_api_session.api_request('POST', '/api/v1', **attach_output_kwargs)
            assert attached_output.status_code == 200, attached_output.text

            def input_streamer():
                message = {
                    'type': 'ATTACH_CONTAINER_INPUT',
                    'attach_container_input': {
                        'type': 'CONTAINER_ID',
                        'container_id': nested_container_id
                    }
                }
                yield encoder.encode(message)
                message['attach_container_input'] = {
                    'type': 'PROCESS_IO',
                    'process_io': {
                        'type': 'DATA',
                        'data': {
                            'type': 'STDIN',
                            'data': 'meow'
                        }
                    }
                }
                yield encoder.encode(message)
                # Place an empty string to indicate EOF to the server and push
                # 'None' to our queue to indicate that we are done processing input.
                message['attach_container_input']['process_io']['data']['data'] = ''
                yield encoder.encode(message)

            attach_input_kwargs = {
                'host': agent_address,
                'port': 5051,
                'data': '',
                'headers': {
                    'Content-Type': 'application/recordio',
                    'Message-Content-Type': 'application/json',
                    'Accept': 'application/recordio',
                    'Message-Accept': 'application/json',
                    'Connection': 'keep-alive',
                    'Transfer-Encoding': 'chunked'
                }
            }
            attach_input_kwargs['data'] = input_streamer()
            response = peter_api_session.api_request('POST', '/api/v1', **attach_input_kwargs)
            assert response.status_code == 403, response.text
            attach_input_kwargs['data'] = input_streamer()
            response = superuser_api_session.api_request('POST', '/api/v1', **attach_input_kwargs)
            assert response.status_code == 200, response.text

            # Verify the streamed output from the launch session
            decoder = Decoder(lambda s: json.loads(s.decode("UTF-8")))
            for chunk in session.iter_content():
                for decoded in decoder.decode(chunk):
                    if decoded['type'] == 'DATA':
                        assert decoded['data']['data'] == 'meow', 'Output did not match expected'

            # Verify the streamed output from the attached output.
            for chunk in attached_output.iter_content():
                for decoded in decoder.decode(chunk):
                    if decoded['type'] == 'DATA':
                        assert decoded['data']['data'] == 'meow', 'Output did not match expected'

    def test_mesos_v1_agent_operator_containers_api_authz_known_user(self, superuser_api_session, peter_api_session,
                                                                     peter):

        def extract_container_agent(state, app_id):
            container_id = None
            agent_id = None
            for framework in state['frameworks']:
                for task in framework['tasks']:
                    if app_id in task['id']:
                        container_id = task['statuses'][0]['container_status']['container_id']['value']
                        agent_id = task['slave_id']
                        break
            if container_id is None or agent_id is None:
                return (None, None)

            agent_location = next((a['hostname'] for a in state['slaves'] if a['id'] == agent_id), None)
            if agent_location is None:
                return (None, None)
            return (container_id, agent_location)

        app_uid = 'mesos-authz-{}'.format(str(uuid.uuid4()))
        sleep_app = sleep_app_definition(app_uid)
        app_id = sleep_app['id']
        grant_permissions(
            superuser_api_session,
            peter.uid,
            [
                {
                    'rid': 'dcos:mesos:master:task:user:{}'.format(peter_api_session.default_os_user),
                    'actions': ['create']
                },
                {
                    'rid': 'dcos:service:marathon:marathon:services:/',
                    'actions': ['full']
                },
                {
                    'rid': 'dcos:adminrouter:service:marathon',
                    'actions': ['full']
                },
                {
                    'rid': 'dcos:mesos:master:task:app_id:{}'.format(app_id),
                    'actions': ['read']
                },
                {
                    'rid': 'dcos:mesos:master:framework:role:*',
                    'actions': ['read']
                },
                {
                    'rid': 'dcos:mesos:master:framework:role:slave_public',
                    'actions': ['read']
                }
            ])
        reset_mesos_acls_cache()
        with peter_api_session.marathon.deploy_and_cleanup(sleep_app, check_health=False):
            r = peter_api_session.get('/state', mesos_node='master')
            log.info(r.text)
            container_id, agent_address = extract_container_agent(r.json(), app_uid)
            assert container_id is not None
            assert agent_address is not None

            grant_permissions(
                superuser_api_session,
                peter.uid,
                [
                    {
                        'rid': 'dcos:mesos:agent:nested_container:app_id:{}'.format(app_id),
                        'actions': ['full']
                    },
                    {
                        'rid': 'dcos:mesos:agent:nested_container:role:slave_public',
                        'actions': ['full']
                    },
                    {
                        'rid': 'dcos:mesos:agent:nested_container:user:{}'.format(
                            peter_api_session.default_os_user),
                        'actions': ['full']
                    }
                ])
            nested_container_id = {'value': 'pod-{}'.format(uuid.uuid4()), 'parent': {'value': container_id}}

            # Attempt to launch a nested container.
            launch_nested_container_kwargs = {
                'host': agent_address,
                'port': 5051,
                'json': {
                    'type': 'LAUNCH_NESTED_CONTAINER',
                    'launch_nested_container': {
                        'container_id': nested_container_id,
                        'command': {
                            'value': 'echo echo'
                        }
                    }
                }
            }
            reset_mesos_acls_cache()
            response = peter_api_session.api_request('POST', '/api/v1', **launch_nested_container_kwargs)
            assert response.status_code == 200, response.text

            # Wait for the container to exit.
            wait_nested_container_kwargs = {
                'host': agent_address,
                'port': 5051,
                'json': {
                    'type': 'WAIT_NESTED_CONTAINER',
                    'wait_nested_container': {
                        'container_id': nested_container_id
                    }
                }
            }
            response = peter_api_session.api_request('POST', '/api/v1', **wait_nested_container_kwargs)
            assert response.status_code == 200, response.text

            # Launch a long-running nested container and kill it.
            nested_container_id = {'value': 'pod-{}'.format(uuid.uuid4()), 'parent': {'value': container_id}}
            launch_nested_container_kwargs['json']['launch_nested_container']['container_id'] = nested_container_id
            launch_nested_container_kwargs['json']['launch_nested_container']['command']['value'] = 'cat'
            response = peter_api_session.api_request('POST', '/api/v1', **launch_nested_container_kwargs)
            assert response.status_code == 200, response.text

            kill_nested_container_kwargs = {
                'host': agent_address,
                'port': 5051,
                'json': {
                    'type': 'KILL_NESTED_CONTAINER',
                    'kill_nested_container': {
                        'container_id': nested_container_id
                    }
                }
            }
            response = peter_api_session.api_request('POST', '/api/v1', **kill_nested_container_kwargs)
            assert response.status_code == 200, response.text

            grant_permissions(
                superuser_api_session,
                peter.uid,
                [
                    {
                        'rid': 'dcos:mesos:agent:nested_container_session:app_id:{}'.format(app_id),
                        'actions': ['full']
                    },
                    {
                        'rid': 'dcos:mesos:agent:nested_container_session:role:slave_public',
                        'actions': ['full']
                    },
                    {
                        'rid': 'dcos:mesos:agent:nested_container_session:user:{}'.format(
                            peter_api_session.default_os_user),
                        'actions': ['full']
                    },
                    {
                        'rid': 'dcos:mesos:agent:container:app_id:{}'.format(app_id),
                        'actions': ['read', 'update']
                    },
                    {
                        'rid': 'dcos:mesos:agent:container:role:slave_public',
                        'actions': ['read', 'update']
                    }
                ])
            reset_mesos_acls_cache()
            # Launch nested container session.
            nested_container_id = {'value': 'debug-{}'.format(uuid.uuid4()), 'parent': {'value': container_id}}
            launch_nested_container_session_kwargs = {
                'host': agent_address,
                'port': 5051,
                'json': {
                    'type': 'LAUNCH_NESTED_CONTAINER_SESSION',
                    'launch_nested_container_session': {
                        'container_id': nested_container_id,
                        'command': {
                            'value': 'cat'
                        }
                    }
                },
                'headers': {
                    'Content-Type': 'application/json',
                    'Accept': 'application/recordio',
                    'Message-Accept': 'application/json',
                    'Connection': 'keep-alive'
                },
                'stream': True
            }
            session = peter_api_session.api_request('POST', '/api/v1', **launch_nested_container_session_kwargs)
            assert session.status_code == 200, session.text

            encoder = Encoder(lambda s: bytes(json.dumps(s, ensure_ascii=False), "UTF-8"))
            attach_output_kwargs = {
                'host': agent_address,
                'port': 5051,
                'json': {
                    'type': 'ATTACH_CONTAINER_OUTPUT',
                    'attach_container_output': {
                        'container_id': nested_container_id
                    }
                },
                'headers': {
                    'Content-Type': 'application/json',
                    'Accept': 'application/recordio',
                    'Message-Accept': 'application/json',
                    'Connection': 'keep-alive'
                },
                'stream': True
            }
            attached_output = peter_api_session.api_request('POST', '/api/v1', **attach_output_kwargs)
            assert attached_output.status_code == 200, attached_output.text

            def input_streamer():
                message = {
                    'type': 'ATTACH_CONTAINER_INPUT',
                    'attach_container_input': {
                        'type': 'CONTAINER_ID',
                        'container_id': nested_container_id
                    }
                }
                yield encoder.encode(message)
                message['attach_container_input'] = {
                    'type': 'PROCESS_IO',
                    'process_io': {
                        'type': 'DATA',
                        'data': {
                            'type': 'STDIN',
                            'data': 'meow'
                        }
                    }
                }
                yield encoder.encode(message)
                # Place an empty string to indicate EOF to the server and push
                # 'None' to our queue to indicate that we are done processing input.
                message['attach_container_input']['process_io']['data']['data'] = ''
                yield encoder.encode(message)

            attach_input_kwargs = {
                'host': agent_address,
                'port': 5051,
                'data': '',
                'headers': {
                    'Content-Type': 'application/recordio',
                    'Message-Content-Type': 'application/json',
                    'Accept': 'application/recordio',
                    'Message-Accept': 'application/json',
                    'Connection': 'keep-alive',
                    'Transfer-Encoding': 'chunked'
                }
            }
            attach_input_kwargs['data'] = input_streamer()
            response = peter_api_session.api_request('POST', '/api/v1', **attach_input_kwargs)
            assert response.status_code == 200, response.text

            # Verify the streamed output from the launch session
            decoder = Decoder(lambda s: json.loads(s.decode("UTF-8")))
            for chunk in session.iter_content():
                for decoded in decoder.decode(chunk):
                    if decoded['type'] == 'DATA':
                        assert decoded['data']['data'] == 'meow', 'Output did not match expected'

            # Verify the streamed output from the attached output.
            for chunk in attached_output.iter_content():
                for decoded in decoder.decode(chunk):
                    if decoded['type'] == 'DATA':
                        assert decoded['data']['data'] == 'meow', 'Output did not match expected'<|MERGE_RESOLUTION|>--- conflicted
+++ resolved
@@ -8,11 +8,7 @@
 
 import pytest
 
-<<<<<<< HEAD
 from dcos_test_utils.recordio import Decoder, Encoder
-=======
-
->>>>>>> 35da891f
 from ee_helpers import bootstrap_config, sleep_app_definition
 
 
