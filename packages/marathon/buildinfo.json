{
  "requires" : [ "java" ],
  "single_source" : {
    "kind" : "url_extract",
<<<<<<< HEAD
    "url" : "https://s3.amazonaws.com/downloads.mesosphere.io/marathon/builds/marathon-1.6.0-pre-182-gda2dcda.tgz",
    "sha1" : "32bd0ac0c6d4531c8d45f4eeae981b3f1d8985d4"
=======
    "url" : "https://s3.amazonaws.com/downloads.mesosphere.io/marathon/builds/marathon-1.6.0-pre-178-gb0f6bda.tgz",
    "sha1" : "de469ae71e634d228fd3d2e8b96e1650f4b0d5b1"
>>>>>>> e7522db2
  },
  "username" : "dcos_marathon",
  "state_directory" : true
}<|MERGE_RESOLUTION|>--- conflicted
+++ resolved
@@ -2,14 +2,9 @@
   "requires" : [ "java" ],
   "single_source" : {
     "kind" : "url_extract",
-<<<<<<< HEAD
-    "url" : "https://s3.amazonaws.com/downloads.mesosphere.io/marathon/builds/marathon-1.6.0-pre-182-gda2dcda.tgz",
-    "sha1" : "32bd0ac0c6d4531c8d45f4eeae981b3f1d8985d4"
-=======
     "url" : "https://s3.amazonaws.com/downloads.mesosphere.io/marathon/builds/marathon-1.6.0-pre-178-gb0f6bda.tgz",
     "sha1" : "de469ae71e634d228fd3d2e8b96e1650f4b0d5b1"
->>>>>>> e7522db2
   },
-  "username" : "dcos_marathon",
-  "state_directory" : true
+  "username": "dcos_marathon",
+  "state_directory": true
 }