--- conflicted
+++ resolved
@@ -1,18 +1,10 @@
 {
-<<<<<<< HEAD
-  "requires" : [ "java" ],
-  "single_source" : {
-    "kind" : "url_extract",
-    "url" : "https://s3.amazonaws.com/downloads.mesosphere.io/marathon/builds/marathon-1.6.0-pre-242-g2846f0b.tgz",
-    "sha1" : "c99ddb09ba3b2b7803636f96092f1bf913e54985"
-=======
   "requires": ["java"],
   "single_source": {
     "kind": "url_extract",
     "url": "https://s3.amazonaws.com/downloads.mesosphere.io/marathon/builds/marathon-1.6.0-pre-245-g40b89a2.tgz",
     "sha1": "0afda31385597a7e12b2388e972b1d87fedbae2a"
->>>>>>> d1ff676f
   },
-  "username" : "dcos_marathon",
-  "state_directory" : true
+  "username": "dcos_marathon",
+  "state_directory": true
 }