{
  "requires": ["openssl", "libevent", "curl", "boost-libs"],
  "single_source" : {
    "kind": "git",
    "git": "https://github.com/mesosphere/mesos",
<<<<<<< HEAD
    "ref": "f2b490010136c4eb8e2e3055a2549d6cbf3429ac",
=======
    "ref": "1a99252362a73134dd3e028c69016f98a3735a8d",
>>>>>>> 8ae306ba
    "ref_origin" : "dcos-mesos-master-4faca73"
  },
  "environment": {
    "JAVA_LIBRARY_PATH": "/opt/mesosphere/lib",
    "MESOS_NATIVE_JAVA_LIBRARY": "/opt/mesosphere/lib/libmesos.so"
  },
  "state_directory": true,
  "sysctl": {
      "dcos-mesos-slave": {
          "vm.max_map_count": 262144,
          "vm.swappiness": 1
      },
      "dcos-mesos-slave-public": {
          "vm.max_map_count": 262144,
          "vm.swappiness": 1
      }
  }
}<|MERGE_RESOLUTION|>--- conflicted
+++ resolved
@@ -3,11 +3,7 @@
   "single_source" : {
     "kind": "git",
     "git": "https://github.com/mesosphere/mesos",
-<<<<<<< HEAD
-    "ref": "f2b490010136c4eb8e2e3055a2549d6cbf3429ac",
-=======
     "ref": "1a99252362a73134dd3e028c69016f98a3735a8d",
->>>>>>> 8ae306ba
     "ref_origin" : "dcos-mesos-master-4faca73"
   },
   "environment": {
