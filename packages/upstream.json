{
  "kind": "git",
  "git": "https://github.com/dcos/dcos",
<<<<<<< HEAD
  "ref": "65f99a2e0f8b369ec21fcaddc6293c6c0d2b88d7",
=======
  "ref": "f568e6b60a3f31be2836d448dc5b7600d327331c",
>>>>>>> 3ed7f552
  "ref_origin": "master"
}<|MERGE_RESOLUTION|>--- conflicted
+++ resolved
@@ -1,10 +1,6 @@
 {
   "kind": "git",
   "git": "https://github.com/dcos/dcos",
-<<<<<<< HEAD
-  "ref": "65f99a2e0f8b369ec21fcaddc6293c6c0d2b88d7",
-=======
   "ref": "f568e6b60a3f31be2836d448dc5b7600d327331c",
->>>>>>> 3ed7f552
   "ref_origin": "master"
 }