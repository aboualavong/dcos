--- conflicted
+++ resolved
@@ -1,10 +1,6 @@
 {
   "git": "https://github.com/dcos/dcos",
   "kind": "git",
-<<<<<<< HEAD
-  "ref": "d28ba839a38ea3c272abe25d00f54aff202f5e74",
-=======
   "ref": "597d9494c2539a022b1c22da288ea14fdbe0ee13",
->>>>>>> e495b8ce
   "ref_origin": "master"
 }