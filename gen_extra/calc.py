--- conflicted
+++ resolved
@@ -188,7 +188,6 @@
     validate_zk_credentials(zk_agent_credentials, "Agent ZK")
 
 
-<<<<<<< HEAD
 def validate_bouncer_expiration_auth_token_days(bouncer_expiration_auth_token_days):
     try:
         float(bouncer_expiration_auth_token_days)
@@ -196,7 +195,8 @@
         raise AssertionError(
             "bouncer_expiration_auth_token_days must be a number of days or decimal thereof.")
     assert float(bouncer_expiration_auth_token_days) > 0, "bouncer_expiration_auth_token_days must be greater than 0."
-=======
+
+
 def calculate_superuser_credentials_given(superuser_username, superuser_password_hash):
     pair = (superuser_username, superuser_password_hash)
 
@@ -212,7 +212,6 @@
     raise AssertionError(
         "'superuser_username' and 'superuser_password_hash' "
         "must both be empty or both be non-emtpy")
->>>>>>> ac030f45
 
 
 def calculate_digest(credentials):
