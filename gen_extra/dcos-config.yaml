--- conflicted
+++ resolved
@@ -827,7 +827,6 @@
 {% case "false" %}
       STATE_SUMMARY_URI=http://leader.mesos/mesos/state-summary
 {% endswitch %}
-<<<<<<< HEAD
   - path: /etc/mesos-slave-modules/agent_dcos_security_modules.json
     content: |
       {
@@ -952,7 +951,6 @@
           }
         ]
       }
-=======
 {% switch exhibitor_admin_password_enabled %}
 {% case "true" %}
   - path: /etc_master/exhibitor_web.xml
@@ -991,5 +989,4 @@
     content: |
       admin: {{ exhibitor_admin_password }},admin
 {% case "false" %}
-{% endswitch %}
->>>>>>> c3051973
+{% endswitch %}